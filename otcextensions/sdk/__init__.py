# Licensed under the Apache License, Version 2.0 (the "License"); you may
# not use this file except in compliance with the License. You may obtain
# a copy of the License at
#
#      http://www.apache.org/licenses/LICENSE-2.0
#
# Unless required by applicable law or agreed to in writing, software
# distributed under the License is distributed on an "AS IS" BASIS, WITHOUT
# WARRANTIES OR CONDITIONS OF ANY KIND, either express or implied. See the
# License for the specific language governing permissions and limitations
# under the License.
import importlib
import os

import openstack
from openstack import _log
from openstack import utils

from otcextensions.common import exc
from otcextensions.sdk import proxy
from otcextensions.sdk.cloud import cce as _cce
from otcextensions.sdk.cloud import dds as _dds
from otcextensions.sdk.cloud import rds as _rds
from otcextensions.sdk.compute.v2 import server


_logger = _log.setup_logging('openstack')

__all__ = [
    'register_otc_extensions',
]

_DOC_TEMPLATE = (
    ":class:`{class_name}` for {service_type} aka project")
_PROXY_TEMPLATE = """Proxy for {service_type} aka project

This proxy object could be an instance of
{class_doc_strings}
depending on client configuration and which version of the service is
found on remotely on the cloud.
"""


# List OTC services here
#   Generally it is possible to iterate over known endpoints, but some
#   services requires injection of AK/SK
OTC_SERVICES = {
    'anti_ddos': {
        'service_type': 'anti_ddos',
        'append_project_id': True,
        'endpoint_service_type': 'antiddos',
    },
    'auto_scaling': {
        'service_type': 'auto_scaling',
        'endpoint_service_type': 'as',
        'append_project_id': True,
    },
    'cbr': {
        'service_type': 'cbr',
        'append_project_id': True,
    },
    'cce': {
        'service_type': 'cce',
        'endpoint_service_type': 'ccev2.0',
    },
    'ces': {
        'service_type': 'ces',
        'append_project_id': True,
    },
    'cts': {
        'service_type': 'cts',
    },
    'css': {
        'service_type': 'css',
    },
    'dcaas': {
        'service_type': 'dcaas',
    },
    'dcs': {
        'service_type': 'dcs',
        'append_project_id': True,
    },
    'dds': {
        'service_type': 'dds',
        'endpoint_service_type': 'ddsv3',
        'append_project_id': True
    },
    'deh': {
        'service_type': 'deh',
        'append_project_id': True,
    },
    'dis': {
        'service_type': 'dis',
        'endpoint_service_type': 'disv2'
    },
    'dms': {
        'service_type': 'dms',
        'endpoint_service_type': 'dms',
        'append_project_id': True,
    },
    'dns': {
        'service_type': 'dns',
        'replace_system': True,
    },
    'dws': {
        'service_type': 'dws',
        'endpoint_service_type': 'dwsv1'
    },
    'ecs': {
        'service_type': 'ecs',
    },
    'elb': {
        'service_type': 'elb',
        # 'replace_system': True
    },
    'identity': {
        'service_type': 'identity',
        'replace_system': True
    },
    'kms': {
        'service_type': 'kms',
        'append_project_id': True,
    },
    'lts': {
        'service_type': 'lts'
    },
    'mrs': {
        'service_type': 'mrs'
    },
    'nat': {
        'service_type': 'nat',
    },
    'obs': {
        'service_type': 'obs',
        'require_ak': True,
        'endpoint_service_type': 'object',
        'set_endpoint_override': True
    },
    'plas': {
        'service_type': 'plas'
    },
    'rds': {
        'service_type': 'rds',
        'endpoint_service_type': 'rdsv3',
        'append_project_id': True
    },
    'sdrs': {
        'service_type': 'sdrs'
    },
    'sfsturbo': {
        'service_type': 'sfsturbo',
        'endpoint_service_type': 'sfsturbo',
        # 'append_project_id': True,
    },
    'smn': {
        'service_type': 'smn',
        'append_project_id': True
    },
<<<<<<< HEAD
    'tms': {
        'service_type': 'tms',
=======
    'vlb': {
        'service_type': 'vlb',
        'endpoint_service_type': 'elbv3',
>>>>>>> 6070e615
    },
    'volume_backup': {
        'service_type': 'volume_backup',
        'append_project_id': True,
        'endpoint_service_type': 'vbs',
    },
    'vpc': {
        'service_type': 'vpc',
    },
    'waf': {
        'service_type': 'waf',
        # 'set_endpoint_override': True
    }
}


def _get_descriptor(service_name):
    """Find ServiceDescriptor class by the service name
    and instanciate it
    """
    service = OTC_SERVICES.get(service_name, None)
    if service:
        service_type = service['service_type']

        desc_class = _find_service_description_class(service_type)
        # _logger.debug('descriptor class %s' % desc_class)
        descriptor_args = {
            'service_type': service.get('endpoint_service_type', service_type),
            'aliases': [service.get('service_type', service_type)]
        }

        if not desc_class.supported_versions:
            doc = _DOC_TEMPLATE.format(
                class_name="{service_type} Proxy".format(
                    service_type=service_type),
                **service)
        elif len(desc_class.supported_versions) == 1:
            supported_version = list(
                desc_class.supported_versions.keys())[0]
            doc = _DOC_TEMPLATE.format(
                class_name="{service_type} Proxy <{name}>".format(
                    service_type=service_type, name=supported_version),
                **service)
        else:
            class_doc_strings = "\n".join([
                ":class:`{class_name}`".format(
                    class_name=proxy_class.__name__)
                for proxy_class in desc_class.supported_versions.values()])
            doc = _PROXY_TEMPLATE.format(
                class_doc_strings=class_doc_strings, **service)
        descriptor = desc_class(**descriptor_args)
        descriptor.__doc__ = doc

        # _logger.debug('proxy is %s' % descriptor.proxy_class)

        return descriptor
    else:
        _logger.warn('unknown service %s was requested' % service_name)
        return None


def _find_service_description_class(service_type):
    package_name = 'otcextensions.sdk.{service_type}'.format(
        service_type=service_type).replace('-', '_')
    module_name = service_type.replace('-', '_') + '_service'
    class_name = ''.join(
        [part.capitalize() for part in module_name.split('_')])
    # try:
    import_name = '.'.join([package_name, module_name])
    service_description_module = importlib.import_module(import_name)
    # except ImportError as e:
    #     # ImportWarning is ignored by default. This warning is here
    #     # as an opt-in for people trying to figure out why something
    #     # didn't work.
    #     _logger.warn("Could not import {service_type} "
    #                  "service description: {e}".format(
    #                     service_type=service_type, e=str(e)),
    #                  ImportWarning)
    #     return service_description.ServiceDescription
    # There are no cases in which we should have a module but not the class
    # inside it.
    service_description_class = getattr(service_description_module, class_name)
    return service_description_class


def get_ak_sk(conn):
    """Fetch AK/SK from the cloud configuration or ENV

      This method might be called by the proxy.
    """
    config = conn.config.config

    ak = config.get('access_key', config.get('ak'))
    sk = config.get('secret_key', config.get('sk'))

    if not ak:
        ak = os.getenv('OS_ACCESS_KEY', os.getenv('S3_ACCESS_KEY_ID'))
    if not sk:
        sk = os.getenv('OS_SECRET_KEY', os.getenv('S3_SECRET_ACCESS_KEY'))

    if not (ak and sk):
        _logger.error('AK/SK pair is not configured in the connection, '
                      'but is requested by the service.')
        return (None, None)

    else:
        return(ak, sk)


def extend_instance(obj, cls):
    """Apply mixins to a class instance after creation"""
    base_cls = obj.__class__
    base_cls_name = obj.__class__.__name__
    obj.__class__ = type(base_cls_name, (base_cls, cls), {})


def patch_openstack_resources():
    openstack.proxy.Proxy._report_stats_statsd = \
        proxy.Proxy._report_stats_statsd
    openstack.proxy.Proxy._report_stats_influxdb = \
        proxy.Proxy._report_stats_influxdb
    openstack.compute.v2.server.Server._get_tag_struct = \
        server.Server._get_tag_struct
    openstack.compute.v2.server.Server.add_tag = server.Server.add_tag
    openstack.compute.v2.server.Server.remove_tag = server.Server.remove_tag
    openstack.exceptions.raise_from_response = \
        exc.raise_from_response


def register_single_service(conn, service_name, project_id=None, service=None):
    """Register single service in the SDK"""
    if not project_id:
        project_id = conn._get_project_info().id
    if not service and service_name in OTC_SERVICES:
        service = OTC_SERVICES[service_name]

    if service.get('replace_system', False):
        # system_proxy = getattr(conn, service['service_type'])
        # for service_type in system_proxy.all_types:
        if service['service_type'] in conn._proxies:
            del conn._proxies[service['service_type']]
        # attr = getattr(conn, service_name)
        # delattr(conn, service['service_type'])

    sd = _get_descriptor(service_name)

    conn.add_service(sd)

    if service.get('append_project_id', False):
        # If service requires project_id, but it is not present in the
        # service catalog - set endpoint_override
        ep = conn.endpoint_for(sd.service_type)
        if ep and not ep.rstrip('/').endswith('\\%(project_id)s') \
                and not ep.rstrip('/').endswith('$(tenant_id)s') \
                and not ep.rstrip('/').endswith(project_id):
            key = '_'.join([
                sd.service_type.lower().replace('-', '_'),
                'endpoint_override'])
            if key not in conn.config.config:
                conn.config.config[key] = utils.urljoin(ep,
                                                        '%(project_id)s')

    elif service.get('set_endpoint_override', False):
        # SDK respects skip_discovery only if endpoint_override is set.
        # In case, when append_project_id is skipped for the service,
        # but the discovery on the service is not working - we might be
        # failing dramatically.
        ep = conn.endpoint_for(sd.service_type)
        conn.config.config[
            '_'.join([
                sd.service_type.lower().replace('-', '_'),
                'endpoint_override'
            ])
        ] = utils.urljoin(ep)

    # Inject get_ak_sk into the connection to give possibility
    # for some proxies to use them
    setattr(conn, 'get_ak_sk', get_ak_sk)


def load(conn, **kwargs):
    """Register supported OTC services and make them known to the OpenStackSDK

    :param conn: An established OpenStack cloud connection

    :returns: none
    """
    conn.authorize()
    project_id = conn._get_project_info().id

    for (service_name, service) in OTC_SERVICES.items():
        # _logger.debug('trying to register service %s' % service_name)
        register_single_service(conn, service_name, project_id, service)

    patch_openstack_resources()

    extend_instance(conn, _rds.RdsMixin)
    extend_instance(conn, _cce.CceMixin)
    extend_instance(conn, _dds.DdsMixin)

    return None


register_otc_extensions = load<|MERGE_RESOLUTION|>--- conflicted
+++ resolved
@@ -156,14 +156,12 @@
         'service_type': 'smn',
         'append_project_id': True
     },
-<<<<<<< HEAD
     'tms': {
         'service_type': 'tms',
-=======
+    },
     'vlb': {
         'service_type': 'vlb',
         'endpoint_service_type': 'elbv3',
->>>>>>> 6070e615
     },
     'volume_backup': {
         'service_type': 'volume_backup',
