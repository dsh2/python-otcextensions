# Licensed under the Apache License, Version 2.0 (the "License"); you may
# not use this file except in compliance with the License. You may obtain
# a copy of the License at
#
#      http://www.apache.org/licenses/LICENSE-2.0
#
# Unless required by applicable law or agreed to in writing, software
# distributed under the License is distributed on an "AS IS" BASIS, WITHOUT
# WARRANTIES OR CONDITIONS OF ANY KIND, either express or implied. See the
# License for the specific language governing permissions and limitations
# under the License.
from openstack import exceptions
from openstack import proxy

from otcextensions.sdk.vpc.v1 import bandwidth as _bandwidth
from otcextensions.sdk.vpc.v1 import peering as _peering
from otcextensions.sdk.vpc.v1 import route as _route
from otcextensions.sdk.vpc.v1 import subnet as _subnet
from otcextensions.sdk.vpc.v1 import vpc as _vpc

from dataclasses import dataclass
from typing import List


@dataclass
class PublicInfo:
    publicip_id: str
    publicip_type: str


class Proxy(proxy.Proxy):
    skip_discovery = True

    # ======== Bandwidth ========
    def assign_bandwidth(self, **attrs):
        """Assign bandwidth

        :param dict attrs: Keyword arguments which will be used to assign
            a :class:`~otcextensions.sdk.vpc.v1.bandwidth.Bandwidth`
        """
<<<<<<< HEAD
        return self._create(_bandwidth.Bandwidth, **attrs)
=======
        project_id = self.get_project_id()
        return self._create(_bandwidth.Bandwidth, project_id=project_id,
                            **attrs)

    def add_eip_to_bandwidth(self, bandwidth, publicip_info: List[PublicInfo]):
        """Add an EIP to a shared bandwidth.

        :param bandwidth: The value can be the ID of a bandwidth
             or a :class:`~otcextensions.sdk.vpc.v1.bandwidth.Bandwidth`
             instance.
        :param publicip_info: List of dictionaries in the format
            {'publicip_id': id, 'publicip_type': type}
        """
        bandwidth = self._get_resource(_bandwidth.Bandwidth, bandwidth)
        project_id = self.get_project_id()
        return bandwidth.add_eip_to_bandwidth(
            self,
            project_id,
            publicip_info)

    def remove_eip_from_bandwidth(self, bandwidth, **attrs):
        """Add an EIP to a shared bandwidth.

        :param bandwidth: The value can be the ID of a bandwidth
             or a :class:`~otcextensions.sdk.vpc.v1.bandwidth.Bandwidth`
             instance.
        :param attrs: Keyword arguments to remove eip: charge_mode, size,
            publicip_info - array of eip in the format {'publicip_id': id}
        """
        bandwidth = self._get_resource(_bandwidth.Bandwidth, bandwidth)
        project_id = self.get_project_id()
        return bandwidth.remove_eip_from_bandwidth(
            self,
            project_id,
            **attrs)
>>>>>>> e0c75c45

    def delete_bandwidth(self, bandwidth, ignore_missing=True):
        """Delete a bandwidth

        :param bandwidth: key id or an instance of
            :class:`~otcextensions.sdk.vpc.v1.bandwidth.Bandwidth`
        :param bool ignore_missing: When set to ``False``
            :class:`~openstack.exceptions.ResourceNotFound` will be raised when
            the vpc peering does not exist.
            When set to ``True``, no exception will be set when attempting to
            delete a nonexistent peering.

        :returns: ``None``
        """
<<<<<<< HEAD
        return self._delete(
            _bandwidth.Bandwidth, bandwidth,
            ignore_missing=ignore_missing)
=======
        project_id = self.get_project_id()
        return self._delete(
            _bandwidth.Bandwidth, bandwidth,
            ignore_missing=ignore_missing, project_id=project_id)
>>>>>>> e0c75c45

    # ======== Peering ========
    def create_peering(self, **attrs):
        """Create a new vpc peering from attributes

        :param dict attrs: Keyword arguments which will be used to create
            a :class:`~otcextensions.sdk.vpc.v1.peering.Peering`
        """
        return self._create(_peering.Peering, **attrs)

    def delete_peering(self, peering, ignore_missing=True):
        """Delete a vpc peering

        :param peering: key id or an instance of
            :class:`~otcextensions.sdk.vpc.v1.peering.Peering`
        :param bool ignore_missing: When set to ``False``
            :class:`~openstack.exceptions.ResourceNotFound` will be raised when
            the vpc peering does not exist.
            When set to ``True``, no exception will be set when attempting to
            delete a nonexistent peering.

        :returns: ``None``
        """
        return self._delete(
            _peering.Peering, peering,
            ignore_missing=ignore_missing)

    def peerings(self, **query):
        """Return a generator of vpc peerings

        :param dict query: Optional query parameters to be sent to limit
            the resources being returned.

        :returns: A generator of vpc peering objects

        :rtype: :class:`~otcextensions.sdk.vpc.v1.peering.Peering`
        """
        return self._list(_peering.Peering, **query)

    def get_peering(self, peering):
        """Get a single vpc peering

        :param peering: The value can be the ID of a vpc peering or a
                        :class:`~otcextensions.sdk.vpc.v1.peering.Peering`
                        instance.

        :returns: One :class:`~otcextensions.sdk.vpc.v1.peering.Peering`

        :raises: :class:`~openstack.exceptions.ResourceNotFound`
                 when no resource can be found.
        """
        return self._get(_peering.Peering, peering)

    def find_peering(self, name_or_id, ignore_missing=False):
        """Find a single vpc peering

        :param name_or_id: The name or ID of a zone
        :param bool ignore_missing: When set to ``False``
            :class:`~openstack.exceptions.ResourceNotFound` will be raised
            when the vpc peering does not exist.
            When set to ``True``, no exception will be set when attempting
            to delete a nonexistent peering.

        :returns: One :class:`~otcextensions.sdk.vpc.v1.peering.Peering`
        """
        return self._find(
            _peering.Peering, name_or_id,
            ignore_missing=ignore_missing)

    def update_peering(self, peering, **attrs):
        """Update a vpc peering

        :param peering: Either the ID of a vpc peering or a
                       :class:`~otcextensions.sdk.vpc.v1.peering.Peering`
                       instance.
        :param dict attrs: The attributes to update on the vpc peering
            represented by ``peering``.

        :returns: The updated peering

        :rtype: :class:`~otcextensions.sdk.vpc.v1.peering.Peering`
        """
        return self._update(_peering.Peering, peering, **attrs)

    def set_peering(self, peering, set_status):
        """Accept/Reject a vpc peering connection request

        :param peering: Either the ID of a vpc peering or a
                       :class:`~otcextensions.sdk.vpc.v1.peering.Peering`
                       instance.
        :param set_status: The value can been ``accept`` or ``reject``

        :returns: The updated peering

        :rtype: :class:`~otcextensions.sdk.vpc.v1.peering.Peering`
        """
        valid_status = ['accept', 'reject']
        if set_status.lower() not in valid_status:
            raise ValueError(
                "results: status must be one of %r." % valid_status)
        peering = self._get_resource(_peering.Peering, peering)
        return peering._set_peering(self, set_status.lower())


    # ======== Route ========
    def add_route(self, **attrs):
        """Add vpc route

        :param dict attrs: Keyword arguments which will be used to create
            a :class:`~otcextensions.sdk.vpc.v1.route.Route`
        """
        return self._create(_route.Route, **attrs)

    def delete_route(self, route, ignore_missing=True):
        """Delete a vpc route

        :param route: route id or an instance of
            :class:`~otcextensions.sdk.vpc.v1.route.Route`
        :param bool ignore_missing: When set to ``False``
            :class:`~openstack.exceptions.ResourceNotFound` will be raised when
            the vpc route does not exist.
            When set to ``True``, no exception will be set when attempting to
            delete a nonexistent route.

        :returns: ``None``
        """
        return self._delete(_route.Route, route,
                            ignore_missing=ignore_missing)

    def routes(self, **query):
        """Return a generator of vpc routes

        :param dict query: Optional query parameters to be sent to limit
            the resources being returned.

        :returns: A generator of vpc route objects

        :rtype: :class:`~otcextensions.sdk.vpc.v1.route.Route`
        """
        return self._list(_route.Route, **query)

    def get_route(self, route):
        """Get details of a single vpc route

        :param route: The value can be the ID of a vpc route or a
                        :class:`~otcextensions.sdk.vpc.v1.route.Route`
                        instance.

        :returns: One :class:`~otcextensions.sdk.vpc.v1.route.Route`

        :raises: :class:`~openstack.exceptions.ResourceNotFound`
                 when no resource can be found.
        """
        return self._get(_route.Route, route)

    # ========== VPC ==========
    def vpcs(self, **query):
        """Return a generator of vpcs

        :param dict query: Optional query parameters to be sent to limit
            the resources being returned.

        :returns: A generator of vpc objects

        :rtype: :class:`~otcextensions.sdk.vpc.v1.vpc.Vpc`
        """
        query['project_id'] = self.get_project_id()
        return self._list(_vpc.Vpc, **query)

    def create_vpc(self, **attrs):
        """Create a new vpc from attributes

        :param dict attrs: Keyword arguments which will be used to create a
            :class:`~otcextensions.sdk.vpc.v1.vpc.Vpc`
        """
        return self._create(_vpc.Vpc, **attrs,
                            project_id=self.get_project_id())

    def delete_vpc(self, vpc, ignore_missing=True):
        """Delete a vpc

        :param vpc: vpc id or an instance of
            :class:`~otcextensions.sdk.vpc.v1.vpc.Vpc`

        :param bool ignore_missing: When set to ``False``
            :class:`~openstack.exceptions.ResourceNotFound` will be raised when
            the vpc route does not exist.
            When set to ``True``, no exception will be set when attempting to
            delete a nonexistent route.

        :returns: none
        """
        return self._delete(_vpc.Vpc, vpc,
                            project_id=self.get_project_id(),
                            ignore_missing=ignore_missing)

    def get_vpc(self, vpc):
        """Get a vpc by id

        :param vpc: vpc id or an instance of
           :class:`~otcextensions.sdk.vpc.v1.vpc.Vpc`

        :returns: One :class:`~otcextensions.sdk.vpc.v1.vpc.Vpc`
        """
        return self._get(_vpc.Vpc, vpc, project_id=self.get_project_id())

    def find_vpc(self, name_or_id, ignore_missing=False):
        """Find a single vpc

        :param name_or_id: The name or ID of a vpc

        :param bool ignore_missing: When set to ``False``
            :class:`~openstack.exceptions.ResourceNotFound` will be raised
            when the vpc does not exist.
            When set to ``True``, no exception will be set when attempting
            to delete a nonexistent peering.

        :returns: One :class:`~otcextensions.sdk.vpc.v1.vpc.Vpc`
        """
        return self._find(
            _vpc.Vpc, name_or_id,
            ignore_missing=ignore_missing,
            project_id=self.get_project_id())

    def update_vpc(self, vpc, **attrs):
        """Update vpc

        :param vpc: vpc id or an instance of
            :class:`~otcextensions.sdk.vpc.v1.vpc.Vpc`

        :param dict attrs: The attributes to update on the vpc
            represented by ``vpcd``.
        """
        attrs['project_id'] = self.get_project_id()
        return self._update(_vpc.Vpc, vpc, **attrs)

    # ========== Subnet ==========
    def subnets(self, **query):
        """Return a generator of subnets

        :param dict query: Optional query parameters to be sent to limit
            the resources being returned.

        :returns: A generator of subnet objects

        :rtype: :class:`~otcextensions.sdk.vpc.v1.subnet.Subnet`
        """
        query['project_id'] = self.get_project_id()
        return self._list(_subnet.Subnet, **query)

    def create_subnet(self, **attrs):
        """Create a new subnet from attributes

        :param dict attrs: Keyword arguments which will be used to create
            a :class:`~otcextensions.sdk.vpc.v1.subnet.Subnet`
        """
        attrs['project_id'] = self.get_project_id()
        return self._create(_subnet.Subnet, **attrs)

    def get_subnet(self, subnet):
        """Get a subnet by id

        :param subnet: subnet id or an instance of
            :class:`~otcextensions.sdk.vpc.v1.subnet.Subnet`

        :returns: One :class:`~otcextensions.sdk.vpc.v1.subnet.Subnet`
        """
        return self._get(_subnet.Subnet, subnet,
                         project_id=self.get_project_id())

    def find_subnet(self, name_or_id, ignore_missing=False):
        """Find a single subnet

        :param name_or_id: The name or ID of a subnet

        :param bool ignore_missing: When set to ``False``
            :class:`~openstack.exceptions.ResourceNotFound` will be raised
            when the subnet does not exist.
            When set to ``True``, no exception will be set when attempting
            to delete a nonexistent peering.

        :returns: One :class:`~otcextensions.sdk.vpc.v1.subnet.Subnet`
        """
        return self._find(
            _subnet.Subnet, name_or_id,
            ignore_missing=ignore_missing,
            project_id=self.get_project_id())

    def update_subnet(self, subnet, **attrs):
        """Update subnet

        :param subnet: subnet id or an instance of
            :class:`~otcextensions.sdk.vpc.v1.subnet.Subnet`

        :param dict attrs: The attributes to update on the subnet
            represented by ``subnet``.
        """
        attrs['project_id'] = self.get_project_id()

        rs = self._get_resource(_subnet.Subnet, subnet)
        if rs.vpc_id is None and 'vpc_id' not in attrs:
            raise AttributeError('Updating subnet requires VPC ID')
        vpc_id = attrs.pop('vpc_id', rs.vpc_id)  # vpc_id can't be changed

        attrs.pop('base_path', None)
        base_path = _subnet.vpc_subnet_base_path(vpc_id)

        return self._update(_subnet.Subnet,
                            subnet,
                            base_path=base_path,
                            **attrs)

    def _delete(self, resource_type, value, ignore_missing=True, **attrs):
        """Override of ``_delete`` with support of ``base_path``"""
        base_path = attrs.pop('base_path', None)

        res = self._get_resource(resource_type, value, **attrs)

        try:
            rv = res.delete(self, base_path=base_path)
        except exceptions.ResourceNotFound:
            if ignore_missing:
                return None
            raise

        return rv

    def delete_subnet(self, subnet, vpc_id=None, ignore_missing=True):
        """Delete a subnet

        :param subnet: subnet id or an instance of
            :class:`~otcextensions.sdk.vpc.v1.subnet.Subnet`

        :param vpc_id: VPC id. By default, taken from ``subnet``, if provided.

        :param bool ignore_missing: When set to ``False``
            :class:`~openstack.exceptions.ResourceNotFound` will be raised when
            the subnet route does not exist.
            When set to ``True``, no exception will be set when attempting to
            delete a nonexistent route.

        :returns: none
        """
        sn_res = self._get_resource(_subnet.Subnet, subnet)
        sn_res.vpc_id = vpc_id or sn_res.vpc_id
        if sn_res.vpc_id is None:
            raise AttributeError('Deleting subnet requires VPC ID')

        base_path = _subnet.vpc_subnet_base_path(sn_res.vpc_id)

        return self._delete(_subnet.Subnet, subnet,
                            ignore_missing=ignore_missing,
                            base_path=base_path)

    # ========== Project cleanup ==========
    def _get_cleanup_dependencies(self):
        return {
            'vpc': {
                'before': ['network']
            }
        }

    def _service_cleanup(self, dry_run=True, client_status_queue=None,
                         identified_resources=None,
                         filters=None, resource_evaluation_fn=None):
        for obj in self.peerings():
            self._service_cleanup_del_res(
                self.delete_peering,
                obj,
                dry_run=dry_run,
                client_status_queue=client_status_queue,
                identified_resources=identified_resources,
                filters=filters,
                resource_evaluation_fn=resource_evaluation_fn)<|MERGE_RESOLUTION|>--- conflicted
+++ resolved
@@ -38,9 +38,6 @@
         :param dict attrs: Keyword arguments which will be used to assign
             a :class:`~otcextensions.sdk.vpc.v1.bandwidth.Bandwidth`
         """
-<<<<<<< HEAD
-        return self._create(_bandwidth.Bandwidth, **attrs)
-=======
         project_id = self.get_project_id()
         return self._create(_bandwidth.Bandwidth, project_id=project_id,
                             **attrs)
@@ -76,7 +73,6 @@
             self,
             project_id,
             **attrs)
->>>>>>> e0c75c45
 
     def delete_bandwidth(self, bandwidth, ignore_missing=True):
         """Delete a bandwidth
@@ -91,16 +87,10 @@
 
         :returns: ``None``
         """
-<<<<<<< HEAD
-        return self._delete(
-            _bandwidth.Bandwidth, bandwidth,
-            ignore_missing=ignore_missing)
-=======
         project_id = self.get_project_id()
         return self._delete(
             _bandwidth.Bandwidth, bandwidth,
             ignore_missing=ignore_missing, project_id=project_id)
->>>>>>> e0c75c45
 
     # ======== Peering ========
     def create_peering(self, **attrs):
@@ -203,7 +193,6 @@
                 "results: status must be one of %r." % valid_status)
         peering = self._get_resource(_peering.Peering, peering)
         return peering._set_peering(self, set_status.lower())
-
 
     # ======== Route ========
     def add_route(self, **attrs):
